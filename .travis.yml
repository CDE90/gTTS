--- conflicted
+++ resolved
@@ -1,6 +1,5 @@
 language: python
 fast_finish: true
-
 python:
 - 3.6
 - 3.5
@@ -9,17 +8,10 @@
 - 2.7
 
 group: travis_latest
-
 install:
 - pip install .
-
 script:
-<<<<<<< HEAD
 - python -m unittest discover -v -s gtts.tests
-=======
-- python -m unittest discover -v -s gtts/tests/
-
->>>>>>> 970b874d
 deploy:
   provider: pypi
   user: pndurette
